--- conflicted
+++ resolved
@@ -27,9 +27,4 @@
     nlp_template \
     bash
 
-<<<<<<< HEAD
-# the mounted cache folder has to exist somewhere, befor this script can be run
-# run the script with bash ./scripts/console.sh
-=======
-# the mounted cache folder has to exist somewhere, before this script can be run
->>>>>>> b1284e64
+# the mounted cache folder has to exist somewhere, before this script can be run