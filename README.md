--- conflicted
+++ resolved
@@ -30,11 +30,7 @@
 The preferred method is to install conda-lock into your `mamba` / `conda` `base` environment using `mamba install -c conda-forge -n base conda-lock`. Then, you can access conda-lock via the automatic subcommand discovery (e.g. `mamba lock --version`). Otherwise, visit the [conda-lock repo](https://github.com/conda/conda-lock). For basic usage, have a look at the commands below:
 
 ```bash
-<<<<<<< HEAD
 mamba lock install --name gpt5 conda-lock.yml # create environment with name gpt5 based on lockfile
-=======
-mamba lock install --name gpt5 conda-lock.yml # create environment based on lockfile
->>>>>>> 52b4a082
 mamba lock # create new lockfile based on environment.yml
 mamba lock --update <package-name> # update specific packages in lockfile
 ```
@@ -44,7 +40,6 @@
 
 ### Environment
 
-<<<<<<< HEAD
 Lockfiles are an easy way to **exactly** reproduce an environment.
 
 After having installed `mamba` and `conda-lock`, you can create a `mamba` environment named `gpt5` from a lockfile with all necessary dependencies installed like this:
@@ -52,17 +47,10 @@
 ```bash
 mamba lock install --name gpt5 conda-lock.yml
 ```
-=======
-After having installed `mamba` and `conda-lock`, you can create a `mamba` environment named `gpt5` from a lockfile with all necessary dependencies installed like this:
->>>>>>> 52b4a082
 
 You can then activate your environment with
 ```bash
-<<<<<<< HEAD
 mamba activate gpt5
-=======
-mamba lock install --name gpt5 conda-lock.yml
->>>>>>> 52b4a082
 ```
 
 To generate new lockfiles after updating the `environment.yml` file, simply run `mamba lock` in the directory with your `environment.yml` file.
@@ -73,7 +61,6 @@
 
 <p>
 
-<<<<<<< HEAD
 **If you're not using a PowerPC machine, do not worry about this.**
 
 Whenever you create an environment for a different processor architecture, you will need to use the packages suited for it. IBM PowerPC machines for example use a special processor architecture called <code>ppc64le</code>. 
@@ -81,13 +68,6 @@
 
 ```bash
 mamba lock install --name gpt5-ppc64le ppc64le.conda-lock.yml
-=======
-IBM PowerPC machines use a special processor architecture called <code>ppc64le</code>. If you're not using a PowerPC machine, do not worry about this.
-Setting up the envronment is slightly more tricky because the official channels do not provide packages compiled for <code>ppc64le</code>. However, we can use the amazing [Open-CE channel](https://ftp.osuosl.org/pub/open-ce/current/) instead. A lockfile containing the relevant dependencies is already prepared in <code>ppc64le.conda-lock.yml</code>.
-
-```bash
-mamba lock install --name <gpt4> ppc64le.conda-lock.yml
->>>>>>> 52b4a082
 ```
 
 Dependencies for <code>ppce64le</code> should go into the seperate <code>ppc64le.environment.yml</code> file. Use the following command to generate a new lockfile after updating the dependencies:
@@ -109,7 +89,6 @@
 The specified username should be your personal [`dockerhub`](https://hub.docker.com) username. This will make distribution and reusage of your images easier.
 
 ## Development
-<<<<<<< HEAD
 Development for ML can be quite resource intensive. If possible, you can start your development on a more powerful host machine to which you connect to from your local PC. Normally, you would set up the correct environment on the host machine as explained above but this workflow is simplified a lot by using `VS Code Dev Containers`. They allow you to develop inside a docker container with all necessary dependencies pre-installed.  The template already contains a `.devcontainer` directory, where all the settings for it are stored, so you can start right away.
 <details><summary>VS Code example</summary>
 
@@ -129,57 +108,25 @@
 </p>
 </details>
 
-
-=======
-For development, you can just use the `mamba` environment as explained above. Alternatively, you can use [VS Code](https://code.visualstudio.com/) [Dev Containers](https://code.visualstudio.com/docs/remote/devcontainers/containers) with the [Remote - SSH](https://code.visualstudio.com/docs/remote/ssh) package to develop inside a docker container with all necessary dependencies pre-installed. This allows you to use the same environment for both development and production. Using devcontainers is especially useful for development on a remote machine like a GPU node. For more details, see [here](https://code.visualstudio.com/docs/remote/advancedcontainers/develop-remote-host).
-
-Before you can start a devcontainer successfully, you have to adapt `"runArgs": ["--ipc=host", "--gpus", "device=CHANGE_ME"]` and optionally mount cache files like datasets etc. with `"mounts": ["source=/MY_HOME_DIR/.cache,target=/home/mamba/.cache,type=bind"]` in [`.devcontainer/devcontainer.json`](.devcontainer/devcontainer.json).  We recommend to **not** share the `.cache` folder with other users on the same host due to permission issues.
-
-
-Additionally, you can set the `WANDB_API_KEY` in your remote environment; it will then be automatically mapped into the container.
->>>>>>> 52b4a082
-
 ## Training
 
 After all of this setup you are finally ready for some training. First of all, you need to create your data directory with a `train.txt` and your `dev.txt`. Then you can start a training run in your environment with:
 
 ```bash
-<<<<<<< HEAD
 python train.py --name <runName> -d /path/to/data/dir --model roberta-base --gpus=-1 --offline
 ```
 
 To see an overview over all options and their defaults, run `python train.py --help`.
 We have disabled Weights & Biases syncing with the `--offline` flag. If you want to log your results, enable W&B as described [here](#weights--biases) and omit the `--offline` flag. We also set --gpus=-1 to use all GPU's available.
-=======
-python train.py -d /path/to/data/dir --model roberta-base --gpus 2 --offline -n test-run
-```
-
-By default, `train.txt` and `dev.txt` are expected in the data directory. To see an overview over all options and their defaults, run `python train.py --help`.
-We have disabled Weights & Biases syncing with the `--offline` flag. To enable W&B, enter your `WANDB_ENTITY` and `WANDB_PROJECT` in [dlib/frameworks/wandb.py](dlib/frameworks/wandb.py) and simply omit the `--offline` flag. Assigning each experiment a fitting name with `-n` is recommended.
->>>>>>> 52b4a082
 
 ### Using the Docker environment for training
 To run the training code inside the docker environment, use a `docker run` command like this:
 ```bash
-<<<<<<< HEAD
 docker run -it --gpus='device=0' --ipc=host -v "($pwd)":/workspace -w /workspace <IMAGENAME> bash
-=======
-docker run --rm -it --ipc=host --gpus='"device=0,1"' -v "$(pwd)":/workspace -w /workspace -v /path/to/data:/path/to/data konstantinjdobler/nlp-research-template:latest python train.py --gpus -1 ...
->>>>>>> 52b4a082
 ```
 The `--gpus='device=0'` flag (change this to use the GPUs you actually want) selects the GPU with index `0` for the container. Inside the container you can now execute your training script as before.
 
-<<<<<<< HEAD
 This template provides a shell script which you can use with `bash ./scripts/console.sh`, so you do not have to type this command out every time. Just remember to modify it accordingly, before you start your experiment.
-=======
-<details><summary>Weights & Biases + Docker</summary>
-
-<p>
-
-Weights & Biases needs access to your `WANDB_API_KEY` to be able to log results. Either set `WANDB_API_KEY` on your host machine and use the `docker` flag `--env WANDB_API_KEY` or use `wandb docker-run` instead of `docker run`.
-</p>
-</details>
->>>>>>> 52b4a082
 
 <details><summary>Using Docker with SLURM / <code>pyxis</code></summary>
 
@@ -188,11 +135,7 @@
 For security reasons, `docker` might be disabled on your HPC cluster. You might be able to use the SLURM plugin `pyxis` instead like this:
 
 ```bash
-<<<<<<< HEAD
-srun ... --container-image konstantinjdobler/nlp-research-template:latest python train.py ...
-=======
 srun ... --container-image konstantinjdobler/nlp-research-template:latest --container-name torch-cuda python train.py ...
->>>>>>> 52b4a082
 ```
 
 This uses [`enroot`](https://github.com/NVIDIA/enroot) under the hood to import your docker image and run your code inside the container. See the [`pyxis` documentation](https://github.com/NVIDIA/pyxis) for more options, such as `--container-mounts` or `--container-writable`.
