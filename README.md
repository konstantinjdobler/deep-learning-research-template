# An opinionated template for NLP research code

[![Docker Hub](https://img.shields.io/docker/v/konstantinjdobler/nlp-research-template/torch2.0.0-cuda11.8?color=blue&label=docker&logo=docker)](https://hub.docker.com/r/konstantinjdobler/nlp-research-template/tags) [![Code style: black](https://img.shields.io/badge/code%20style-black-000000.svg)](https://github.com/psf/black) ![License: MIT](https://img.shields.io/github/license/konstantinjdobler/nlp-research-template?color=green)

NLP research template for training language models from scratch using PyTorch + PyTorch Lightning + Weights & Biases + HuggingFace. It's built to be customized but provides comprehensive, sensible default functionality.

## Setup

### Preliminaries

It's recommended to use [`mamba`](https://github.com/mamba-org/mamba) to manage dependencies. `mamba` is a drop-in replacement for `conda` re-written in C++ to speed things up significantly (you can stick with `conda` though). To provide reproducible environments, we use `conda-lock` to generate lockfiles for each platform.

<details><summary>Installing <code>mamba</code></summary>

<p>

On Unix-like platforms, run the snippet below. Otherwise, visit the [mambaforge repo](https://github.com/conda-forge/miniforge#mambaforge). Note this does not use the Anaconda installer, which reduces bloat.

```bash
curl -L -O "https://github.com/conda-forge/miniforge/releases/latest/download/Mambaforge-$(uname)-$(uname -m).sh"
bash Mambaforge-$(uname)-$(uname -m).sh
```

</details>

<details><summary>Installing <code>conda-lock</code></summary>

<p>

The preferred method is to install conda-lock into your `mamba` / `conda` `base` environment using `mamba install -c conda-forge -n base conda-lock`. Then, you can access conda-lock via the automatic subcommand discovery (e.g. `mamba lock --version`). Otherwise, visit the [conda-lock repo](https://github.com/conda/conda-lock). For basic usage, have a look at the commands below:

```bash
mamba lock install --name gpt5 conda-lock.yml # create environment with name gpt5 based on lockfile
mamba lock # create new lockfile based on environment.yml
mamba lock --update <package-name> # update specific packages in lockfile
```

</details>


### Environment

Lockfiles are an easy way to **exactly** reproduce an environment.

After having installed `mamba` and `conda-lock`, you can create a `mamba` environment named `gpt5` from a lockfile with all necessary dependencies installed like this:

```bash
mamba lock install --name gpt5 conda-lock.yml
```

You can then activate your environment with
```bash
mamba activate gpt5
```

To generate new lockfiles after updating the `environment.yml` file, simply run `mamba lock` in the directory with your `environment.yml` file.

For more advanced usage of environments (e.g. updating or removing environments) have a look at the [conda-documentation](https://conda.io/projects/conda/en/latest/user-guide/tasks/manage-environments.html#removing-an-environment).

<details><summary>Setup on <code>ppc64le</code></summary>

<p>

**If you're not using a PowerPC machine, do not worry about this.**

Whenever you create an environment for a different processor architecture, you will need to use the packages suited for it. IBM PowerPC machines for example use a special processor architecture called <code>ppc64le</code>. 
Setting up the environment therefore is slightly more tricky because the official channels do not provide packages compiled for <code>ppc64le</code>. However, we can use the amazing [Open-CE channel](https://ftp.osuosl.org/pub/open-ce/current/) instead. A lockfile containing the relevant dependencies is already prepared in <code>ppc64le.conda-lock.yml</code> and the environment again can be simply installed with:

```bash
mamba lock install --name gpt5-ppc64le ppc64le.conda-lock.yml
```

Dependencies for <code>ppce64le</code> should go into the seperate <code>ppc64le.environment.yml</code> file. Use the following command to generate a new lockfile after updating the dependencies:

```bash
mamba lock --file ppc64le.environment.yml --lockfile ppc64le.conda-lock.yml
```

</p>
</details>

### Docker

For fully reproducible environments and running on HPC clusters, we provide pre-built docker images at [konstantinjdobler/nlp-research-template](https://hub.docker.com/r/konstantinjdobler/nlp-research-template/tags). We also provide a `Dockerfile` that allows you to build new docker images with updated dependencies:

```bash
docker build --tag <username>/<imagename>:<tag> --platform=linux/<amd64/ppc64le> .
```
The specified username should be your personal [`dockerhub`](https://hub.docker.com) username. This will make distribution and reusage of your images more easy.

## Development
Development for ML can be quite resource intensive. If possible, you can make use of a more powerful host machine to which you connect to with your local PC and start your development on. Normally, you would set up the correct environment on the host machine as explained above but this workflow is simplified a lot by using `VS Code Dev Containers`. They allow you to develop inside a docker container with all necessary dependencies pre-installed.  The template already contains a `.devcontainer` directory, where all the settings for it are stored, so you can start right away.
<details><summary>VS Code example</summary>

<p>

After having installed the [Remote-SSH-](https://code.visualstudio.com/docs/remote/ssh), and [Dev Containers-Extension](https://code.visualstudio.com/docs/devcontainers/containers), you set up your `DEV Container` in the following way.

1. Establish the SSH-connection with the host by opening your VS Code command pallet and typing <code>Remote-SSH: Connect to Host</code>. Now you can connect to your host machine.
2. Open the folder that contains this template on the host machine.
3. VS Code will automatically detect the `.devcontainer` directory and ask you to reopen the folder in a DEV-Container.
4. Press `Reopen in Container' and wait for VS Code to set everything up.

When using this workflow you will have to adapt `"runArgs": ["--ipc=host", "--gpus", "device=CHANGE_ME"]` in [`.devcontainer/devcontainer.json`](.devcontainer/devcontainer.json) and specify the GPU-devices you are actually going to use on the host-machine for your development. Optionally you can mount cache files with `"mounts": ["source=/MY_HOME_DIR/.cache,target=/home/mamba/.cache,type=bind"]`.

Additionally, you can set the `WANDB_API_KEY` in your remote environment; it will then be automatically mapped into the container.

</p>
</details>



## Training

After all of this setup you are finally ready for some training. First of all, you need to create your data directory with a `train.txt` and your `dev.txt`. Then you can start a training run in your environment with:

```bash
python train.py --name <runName> -d /path/to/data/dir --model roberta-base --gpus=-1 --offline
```

To see an overview over all options and their defaults, run `python train.py --help`.
We have disabled Weights & Biases syncing with the `--offline` flag. If you want to log your results, enable W&B as described [here](#weights--biases) and omit the `--offline` flag. We also set --gpus=-1 to use all GPU's available.

### Using the Docker environment for training
To run the training code inside the docker environment, use a `docker run` command like this:
```bash
<<<<<<< HEAD
docker run -it --gpus='device=0' --ipc=host -v "($pwd)":/workspace -w /workspace imagename bash
=======
docker run -it --user $(id -u):$(id -g) --gpus='device=0' --ipc=host -v "($pwd)":/workspace -w /workspace <IMAGENAME> bash
>>>>>>> aa5d11cf
```
The `--gpus='device=0'` flag (change this to use the GPUs you actually want) selects the GPU with index `0` for the container. Inside the container you can now execute your training-script as before.

This template provides a shell script which you can use with `bash ./scripts/console.sh`, so you do not have to type this command out every time. Just remember to modify it accordingly, before you start your experiment.

<details><summary>Using Docker with SLURM / <code>pyxis</code></summary>

<p>

For security reasons, `docker` might be disabled on your HPC cluster. You might be able to use the SLURM plugin `pyxis` instead like this:

```bash
srun ... --container-image konstantinjdobler/nlp-research-template:latest --container-name torch-cuda python train.py ...
```

This uses [`enroot`](https://github.com/NVIDIA/enroot) under the hood to import your docker image and run your code inside the container. See the [`pyxis` documentation](https://github.com/NVIDIA/pyxis) for more options, such as `--container-mounts` or `--container-writable`.

If you want to run an interactive session with bash don't forget the `--pty` flag, otherwise the environment won't be activated properly.
</p>
</details>

### Weights & Biases
Weights & Biases is a platform that helps ml-researches to log their metrics for a training-run in an easy way. It lets you create checkpoints of your best models, can save the hyperparameters of your model and even supports Sweeps for parameter-optimization. For more information you can visit the [wandb](https://wandb.ai/site)-Website.
To enable Weights & Biases, enter your `WANDB_ENTITY` and `WANDB_PROJECT` in [dlib/frameworks/wandb.py](dlib/frameworks/wandb.py).
<details><summary>Weights & Biases + Docker</summary>

<p>

 When using docker you also have to provide your `WANDB_API_KEY`. You can find your personal key at [wandb.ai/authorize](https://app.wandb.ai/authorize). Either set `WANDB_API_KEY` on your host machine and use the `docker` flag `--env WANDB_API_KEY` when starting your run or use wandb docker-run instead of docker run.

</p>
</details>






<|MERGE_RESOLUTION|>--- conflicted
+++ resolved
@@ -124,11 +124,7 @@
 ### Using the Docker environment for training
 To run the training code inside the docker environment, use a `docker run` command like this:
 ```bash
-<<<<<<< HEAD
-docker run -it --gpus='device=0' --ipc=host -v "($pwd)":/workspace -w /workspace imagename bash
-=======
-docker run -it --user $(id -u):$(id -g) --gpus='device=0' --ipc=host -v "($pwd)":/workspace -w /workspace <IMAGENAME> bash
->>>>>>> aa5d11cf
+docker run -it --gpus='device=0' --ipc=host -v "($pwd)":/workspace -w /workspace <IMAGENAME> bash
 ```
 The `--gpus='device=0'` flag (change this to use the GPUs you actually want) selects the GPU with index `0` for the container. Inside the container you can now execute your training-script as before.
 
