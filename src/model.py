--- conflicted
+++ resolved
@@ -86,11 +86,7 @@
         loss = self.model(**batch).loss
 
         self.log_dict(
-<<<<<<< HEAD
-            {"val/loss": loss.item(), "progress/ksamples": self.hparams.ksamples_processed},
-=======
             {"val/loss": loss, "progress/ksamples": self.ksamples_processed},
->>>>>>> 6db42d9c
             on_step=False,
             on_epoch=True,
             sync_dist=True,
